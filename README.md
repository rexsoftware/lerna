<p align="center">
  <img alt="Lerna" src="https://cloud.githubusercontent.com/assets/952783/15271604/6da94f96-1a06-11e6-8b04-dc3171f79a90.png" width="480">
</p>

<p align="center">
  A tool for managing JavaScript projects with multiple packages.
</p>

<p align="center">
  <a href="https://www.npmjs.com/package/lerna"><img alt="NPM Status" src="https://img.shields.io/npm/v/lerna.svg?style=flat"></a>
  <a href="https://travis-ci.org/lerna/lerna"><img alt="Travis Status" src="https://img.shields.io/travis/lerna/lerna/master.svg?style=flat&label=travis"></a>
  <a href="https://ci.appveyor.com/project/lerna/lerna"><img alt="Appveyor Status" src="https://img.shields.io/appveyor/ci/lerna/lerna.svg"></a>
  <a href="https://slack.lernajs.io/"><img alt="Slack Status" src="https://slack.lernajs.io/badge.svg"></a>
</p>

## About

Splitting up large codebases into separate independently versioned packages
is extremely useful for code sharing. However, making changes across many
repositories is *messy* and difficult to track, and testing across repositories
gets complicated really fast.

To solve these (and many other) problems, some projects will organize their
codebases into multi-package repositories (sometimes called [monorepos](https://github.com/babel/babel/blob/master/doc/design/monorepo.md)). Projects like [Babel](https://github.com/babel/babel/tree/master/packages), [React](https://github.com/facebook/react/tree/master/packages), [Angular](https://github.com/angular/angular/tree/master/modules),
[Ember](https://github.com/emberjs/ember.js/tree/master/packages), [Meteor](https://github.com/meteor/meteor/tree/devel/packages), [Jest](https://github.com/facebook/jest/tree/master/packages), and many others develop all of their packages within a
single repository.

**Lerna is a tool that optimizes the workflow around managing multi-package
repositories with git and npm.**

### What does a Lerna repo look like?

There's actually very little to it. You have a file system that looks like this:

```
my-lerna-repo/
  package.json
  packages/
    package-1/
      package.json
    package-2/
      package.json
```

### What can Lerna do?

The two primary commands in Lerna are `lerna bootstrap` and `lerna publish`.

`bootstrap` will link dependencies in the repo together.
`publish` will help publish any updated packages.

## Getting Started

> The instructions below are for Lerna 2.x which is currently in beta.
> We recommend using it instead of 1.x for a new Lerna project. Check the [wiki](https://github.com/lerna/lerna/wiki/1.x-Docs) if you need to see the 1.x README.

Let's start by installing Lerna globally with [npm](https://www.npmjs.com/).

```sh
$ npm install --global lerna
```

Next we'll create a new [git](https://git-scm.com/) repository:

```sh
$ git init lerna-repo
$ cd lerna-repo
```

And now let's turn it into a Lerna repo:

```sh
$ lerna init
```

Your repository should now look like this:

```
lerna-repo/
  packages/
  package.json
  lerna.json
```

This will create a `lerna.json` configuration file as well as a `packages` folder.

## How it works

Lerna allows you to manage your project using one of two modes: Fixed or Independent.

### Fixed/Locked mode (default)

Fixed mode Lerna projects operate on a single version line. The version is kept in the `lerna.json` file at the root of your project under the `version` key. When you run `lerna publish`, if a module has been updated since the last time a release was made, it will be updated to the new version you're releasing. This means that you only publish a new version of a package when you need to.

This is the mode that [Babel](https://github.com/babel/babel) is currently using. Use this if you want to automatically tie all package versions together. One issue with this approach is that a major change in any package will result in all packages having a new major version.

### Independent mode (`--independent`)

Independent mode Lerna projects allows maintainers to increment package versions independently of each other. Each time you publish, you will get a prompt for each package that has changed to specify if it's a patch, minor, major or custom change.

Independent mode allows you to more specifically update versions for each package and makes sense for a group of components. Combining this mode with something like [semantic-release](https://github.com/semantic-release/semantic-release) would make it less painful. (There is work on this already at [atlassian/lerna-semantic-release](https://github.com/atlassian/lerna-semantic-release)).

> The `version` key in `lerna.json` is ignored in independent mode.

## Frequently asked questions

See [FAQ.md](FAQ.md).

## Commands

### init

```sh
$ lerna init
```

Create a new Lerna repo or upgrade an existing repo to the current version of Lerna.

> Lerna assumes the repo has already been initialized with `git init`.

When run, this command will:

1. Add `lerna` as a [`devDependency`](https://docs.npmjs.com/files/package.json#devdependencies) in `package.json` if it doesn't already exist.
2. Create a `lerna.json` config file to store the `version` number.

Example output on a new git repo:

```sh
> lerna init
$ Lerna v2.0.0-beta.31
$ Creating packages directory.
$ Updating package.json.
$ Creating lerna.json.
$ Successfully created Lerna files
```

#### --independent, -i

```sh
$ lerna init --independent
```

This flag tells Lerna to use independent versioning mode.

### bootstrap

```sh
$ lerna bootstrap
```

Bootstrap the packages in the current Lerna repo.
Installs all of their dependencies and links any cross-dependencies.

When run, this command will:

1. `npm install` all external dependencies of each package.
2. Symlink together all Lerna `packages` that are dependencies of each other.
3. `npm prepublish` all bootstrapped packages.

`lerna bootstrap` respects the `--ignore`, `--scope` and `--include-filtered-dependencies` flags (see [Flags](#flags)).

#### How `bootstrap` works

Let's use `babel` as an example.

- `babel-generator` and `source-map` (among others) are dependencies of `babel-core`.
-  `babel-core`'s [`package.json`](https://github.com/babel/babel/blob/13c961d29d76ccd38b1fc61333a874072e9a8d6a/packages/babel-core/package.json#L28-L47) lists both these packages as keys in `dependencies`, as shown below.

```js
// babel-core package.json
{
  "name": "babel-core",
  ...
  "dependencies": {
    ...
    "babel-generator": "^6.9.0",
    ...
    "source-map": "^0.5.0"
  }
}
```

- Lerna checks if each dependency is also part of the Lerna repo.
  - In this example, `babel-generator` is a dependency, while `source-map` is not.
  - `source-map` is `npm install`ed like normal.
- `packages/babel-core/node_modules/babel-generator` symlinks to `packages/babel-generator`
- This allows nested directory imports

**Note:** Circular dependencies result in circular symlinks which *may* impact your editor/IDE.

[Webstorm](https://www.jetbrains.com/webstorm/) locks up when circular symlinks are present. To prevent this, add `node_modules` to the list of ignored files and folders in `Preferences | Editor | File Types | Ignored files and folders`.

### publish

```sh
$ lerna publish
```

Publish packages in the current Lerna project. When run, this command does the following:

Creates a new release of the packages that have been updated.
Prompts for a new version.
Creates a new git commit/tag in the process of publishing to npm.

More specifically, this command will:

1. Publish each module in `packages` that has been updated since the last version to npm with the [dist-tag](https://docs.npmjs.com/cli/dist-tag) `lerna-temp`.
  1. Run the equivalent of `lerna updated` to determine which packages need to be published.
  2. If necessary, increment the `version` key in `lerna.json`.
  3. Update the `package.json` of all updated packages to their new versions.
  4. Update all dependencies of the updated packages with the new versions, specified with a [caret (^)](https://docs.npmjs.com/files/package.json#dependencies).
  5. Create a new git commit and tag for the new version.
  6. Publish updated packages to npm.
2. Once all packages have been published, remove the `lerna-temp` tags and add the tags to `latest`.

> A temporary dist-tag is used at the start to prevent the case where only some of the packages are published; this can cause issues for users installing a package that only has some updated packages.

> Lerna won't publish packages which are marked as private (`"private": true` in the `package.json`).

#### --exact

```sh
$ lerna publish --exact
```

When run with this flag, `publish` will specify updated dependencies in updated packages exactly (with no punctuation), instead of as semver compatible (with a `^`).

For more information, see the package.json [dependencies](https://docs.npmjs.com/files/package.json#dependencies) documentation.

#### --npm-tag [tagname]

```sh
$ lerna publish --npm-tag=next
```

When run with this flag, `publish` will publish to npm with the given npm [dist-tag](https://docs.npmjs.com/cli/dist-tag) (defaults to `latest`).

This option can be used to publish a [`prerelease`](http://carrot.is/coding/npm_prerelease) or `beta` version.

> Note: the `latest` tag is the one that is used when a user runs `npm install my-package`.
> To install a different tag, a user can run `npm install my-package@prerelease`.

#### --canary, -c

```sh
$ lerna publish --canary
```

When run with this flag, `publish` publishes packages in a more granular way (per commit). Before publishing to npm, it creates the new `version` tag by taking the current `version` and appending the current git sha (ex: `1.0.0-alpha.81e3b443`).

> The intended use case for this flag is a per commit level release or nightly release.

#### --git-remote [remote]

```sh
$ lerna publish --git-remote upstream
```

When run with this flag, `publish` will push the git changes to the specified remote instead of `origin`.

#### --skip-git

```sh
$ lerna publish --skip-git
```

When run with this flag, `publish` will publish to npm without running any of the git commands.

> Only publish to npm; skip committing, tagging, and pushing git changes (this only affects publish).

#### --skip-npm

```sh
$ lerna publish --skip-npm
```

When run with this flag, `publish` will update all `package.json` package
versions and dependency versions, but it will not actually publish the
packages to npm.

This is useful as a workaround for an [npm
issue](https://github.com/npm/registry/issues/42) which prevents README updates
from appearing on npmjs.com when published via Lerna.  When publishing with
README changes, use `--skip-npm` and do the final `npm publish` by hand for
each package.

This flag can be combined with `--skip-git` to _just_ update versions and
dependencies, without committing, tagging, pushing or publishing.

> Only update versions and dependencies; don't actually publish (this only affects publish).

#### --force-publish [packages]

```sh
$ lerna publish --force-publish=package-2,package-4
# force publish all packages
$ lerna publish --force-publish=*
```

When run with this flag, `publish` will force publish the specified packages (comma-separated) or all packages using `*`.

> This will skip the `lerna updated` check for changed packages and forces a package that didn't have a `git diff` change to be updated.

#### --yes

```sh
$ lerna publish --canary --yes
# skips `Are you sure you want to publish the above changes?`
```

When run with this flag, `publish` will skip all confirmation prompts.
Useful in [Continuous integration (CI)](https://en.wikipedia.org/wiki/Continuous_integration) to automatically answer the publish confirmation prompt.

#### --repo-version

```sh
$ lerna publish --repo-version 1.0.1
# applies version and skips `Select a new version for...` prompt
```

When run with this flag, `publish` will skip the version selection prompt and use the specified version.
Useful for bypassing the user input prompt if you already know which version to publish.

#### --message, -m [msg]

```sh
$ lerna publish -m "chore: Publish"
```

When run with this flag, `publish` will use the provided message when committing the version updates
for publication. Useful for integrating lerna into projects that expect commit messages to adhere
to certain guidelines, such as projects which use [commitizen](https://github.com/commitizen/cz-cli) and/or [semantic-release](https://github.com/semantic-release/semantic-release).

### updated

```sh
$ lerna updated
```

Check which `packages` have changed since the last release (the last git tag).

Lerna determines the last git tag created and runs `git diff --name-only v6.8.1` to get all files changed since that tag. It then returns an array of packages that have an updated file.

### clean

```sh
$ lerna clean
```

Remove the `node_modules` directory from all packages.

`lerna clean` respects the `--ignore`, `--scope`, and `--yes` flags (see [Flags](#flags)).

### diff

```sh
$ lerna diff [package?]

$ lerna diff
# diff a specific package
$ lerna diff package-name
```

Diff all packages or a single package since the last release.

> Similar to `lerna updated`. This command runs `git diff`.

### ls

```sh
$ lerna ls
```

List all of the public packages in the current Lerna repo.

`lerna ls` respects the `--ignore` and `--scope` flags (see [Flags](#flags)).

### run

```sh
$ lerna run [script] # runs npm run my-script in all packages that have it
$ lerna run test
$ lerna run build
```

Run an [npm script](https://docs.npmjs.com/misc/scripts) in each package that contains that script.

`lerna run` respects the `--concurrency`, `--scope` and `ignore` flags (see [Flags](#flags)).

```sh
$ lerna run --scope my-component test
```

### exec

```sh
$ lerna exec -- [command] # runs the command in all packages
$ lerna exec -- rm -rf ./node_modules
$ lerna exec -- protractor conf.js
```

Run an arbitrary command in each package.

`lerna exec` respects the `--concurrency`, `--scope` and `--ignore` flags (see [Flags](#flags)).

```sh
$ lerna exec --scope my-component -- ls -la
```

> Hint: The commands are spawned in parallel, using the concurrency given.
> The output is piped through, so not deterministic.
> If you want to run the command in one package after another, use it like this:

```sh
$ lerna exec --concurrency 1 -- ls -la
```

### import

```sh
$ lerna import <path-to-external-repository>
```

Import the package at `<path-to-external-repository>`, with commit history,
into `packages/<directory-name>`.  Original commit authors, dates and messages
are preserved.  Commits are applied to the current branch.

This is useful for gathering pre-existing standalone packages into a Lerna
repo.  Each commit is modified to make changes relative to the package
directory.  So, for example, the commit that added `package.json` will
instead add `packages/<directory-name>/package.json`.

## Misc

Lerna will log to a `lerna-debug.log` file (same as `npm-debug.log`) when it encounters an error running a command.

Lerna also has support for [scoped packages](https://docs.npmjs.com/misc/scope).

Running `lerna` without arguments will show all commands/options.

### lerna.json

```js
{
  "lerna": "2.0.0-beta.31",
  "version": "1.1.3",
  "publishConfig": {
    "ignore": [
      "ignored-file",
      "*.md"
    ]
  },
  "bootstrapConfig": {
    "ignore": "component-*"
  },
  "packages": ["packages/*"]
}
```

- `lerna`: the current version of Lerna being used.
- `version`: the current version of the repository.
- `publishConfig.ignore`: an array of globs that won't be included in `lerna updated/publish`. Use this to prevent publishing a new version unnecessarily for changes, such as fixing a `README.md` typo.
- `bootstrapConfig.ignore`: an glob that won't be bootstrapped when running the `lerna bootstrap` command.
- `bootstrapConfig.scope`: an glob that restricts which packages will be bootstrapped when running the `lerna bootstrap` command.
- `packages`: Array of globs to use as package locations.


### Common `devDependencies`

Most `devDependencies` can be pulled up to the root of a Lerna repo.

This has a few benefits:

- All packages use the same version of a given dependency
- Can keep dependencies at the root up-to-date with an automated tool such as [GreenKeeper](https://greenkeeper.io/)
- Dependency installation time is reduced
- Less storage is needed

Note that `devDependencies` providing "binary" executables that are used by
npm scripts still need to be installed directly in each package where they're
used.

For example the `nsp` dependency is necessary in this case for `lerna run nsp`
(and `npm run nsp` within the package's directory) to work correctly:

```json

{
  "scripts": {
    "nsp": "nsp"
  },
  "devDependencies": {
    "nsp": "^2.3.3"
  }
}
```

### Flags

#### --concurrency

How many threads to use when Lerna parallelizes the tasks (defaults to `4`)

```sh
$ lerna publish --concurrency 1
```

#### --scope [glob]

Scopes a command to a subset of packages.

```sh
$ lerna exec --scope my-component -- ls -la
```

```sh
$ lerna run --scope toolbar-* test
```

#### --ignore [glob]

Excludes a subset of packages when running a command.

```sh
$ lerna bootstrap --ignore component-*
```

The `ignore` flag, when used with the `bootstrap` command, can also be set in `lerna.json` under the `bootstrapConfig` key. The command-line flag will take precendence over this option.

**Example**

```javascript
{
  "lerna": "2.0.0-beta.31",
  "version": "0.0.0",
  "bootstrapConfig": {
    "ignore": "component-*"
  }
}
```

> Hint: The glob is matched against the package name defined in `package.json`,
> not the directory name the package lives in.

#### --include-filtered-dependencies

Used only in the `bootstrap` command, ensures that all dependencies (and dev dependencies) of any scoped packages (either through `--scope` or `--ignore`) have all of their dependencies bootstrapped as well.

> Note: This will override the `--scope` and `--ignore` flags.
> > i.e. A package matched by the `--ignore` flag will still be bootstrapped if it is depended on by another package that is being bootstrapped.

This is useful for situations where you want to "set up" a single package that relies on other packages being set up.

```sh
$ lerna bootstrap --scope my-component --include-filtered-dependencies
# my-component and all of its dependencies will be bootstrapped
```

```sh
$ lerna bootstrap --scope "package-*" --ignore "package-util-*" --include-filtered-dependencies
# all package-util's will be ignored unless they are depended upon by a
# package matched by "package-*"
```

#### --only-explicit-updates

Only will bump versions for packages that have been updated explicitly rather than cross-dependencies.

> This may not make sense for a major version bump since other packages that depend on the updated packages wouldn't be updated.

```sh
$ lerna updated --only-explicit-updates
$ lerna publish --only-explicit-updates
```

Ex: in Babel, `babel-types` is depended upon by all packages in the monorepo (over 100). However, Babel uses `^` for most of it's dependencies so it isn't necessary to bump the versions of all packages if only `babel-types` is updated. This option allows only the packages that have been explicitly updated to make a new version.

#### --loglevel [silent|error|warn|success|info|verbose|silly]

What level of logs to report.  On failure, all logs are written to lerna-debug.log in the current working directory.

Any logs of a higher level than the setting are shown.  The default is "info".

<<<<<<< HEAD
#### --no-sort

By default, all tasks execute on packages in topologically sorted order as to respect the dependency relationships of the packages in question. Cycles are broken on a best-effort basis in a way not guaranteed to be consistent across Lerna invocations.

Topological sorting can cause concurrency bottlenecks if there are a small number of packages with many dependents or if some packages take a disproportionately long time to execute. The `--no-sort` option disables sorting, instead executing tasks in an arbitrary order with maximum concurrency.
=======
### Wizard
If you prefer some guidance for cli (in case you're about to start using lerna or introducing it to a new team), you might like [lerna-wizard](https://github.com/szarouski/lerna-wizard). It will lead you through a series of well-defined steps:

![lerna-wizard demo image](https://raw.githubusercontent.com/szarouski/lerna-wizard/2e269fb5a3af7100397a1f874cea3fa78089486e/demo.png)
>>>>>>> 83e6ab12
<|MERGE_RESOLUTION|>--- conflicted
+++ resolved
@@ -581,15 +581,14 @@
 
 Any logs of a higher level than the setting are shown.  The default is "info".
 
-<<<<<<< HEAD
 #### --no-sort
 
 By default, all tasks execute on packages in topologically sorted order as to respect the dependency relationships of the packages in question. Cycles are broken on a best-effort basis in a way not guaranteed to be consistent across Lerna invocations.
 
 Topological sorting can cause concurrency bottlenecks if there are a small number of packages with many dependents or if some packages take a disproportionately long time to execute. The `--no-sort` option disables sorting, instead executing tasks in an arbitrary order with maximum concurrency.
-=======
+
 ### Wizard
+
 If you prefer some guidance for cli (in case you're about to start using lerna or introducing it to a new team), you might like [lerna-wizard](https://github.com/szarouski/lerna-wizard). It will lead you through a series of well-defined steps:
 
-![lerna-wizard demo image](https://raw.githubusercontent.com/szarouski/lerna-wizard/2e269fb5a3af7100397a1f874cea3fa78089486e/demo.png)
->>>>>>> 83e6ab12
+![lerna-wizard demo image](https://raw.githubusercontent.com/szarouski/lerna-wizard/2e269fb5a3af7100397a1f874cea3fa78089486e/demo.png)